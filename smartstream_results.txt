--- conflicted
+++ resolved
@@ -1,6 +1,4 @@
 Potential streaming options for the week starting 2024-09-16:
-<<<<<<< HEAD
-=======
 
 Monday:
   Oakland Athletics (Joey Estes) @ Chicago Cubs (Shota Imanaga)
@@ -40,4 +38,3 @@
     Potential streaming option: Julian Aguiar (Cincinnati Reds, R)
       Opponent: Atlanta Braves
       Opponent stats vs RHP: wRC+: 93.14, K%: 0.25%
->>>>>>> f8c8a7e1
